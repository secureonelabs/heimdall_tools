# Heimdall Tools

![Overall Status](https://github.com/mitre/heimdall_tools/workflows/heimdall_tools/badge.svg)
![Heimdall Tools Build](https://github.com/mitre/heimdall_tools/workflows/Build%20and%20release%20gem/badge.svg)

HeimdallTools supplies several methods to convert output from various tools to "Heimdall Data Format"(HDF) format to be viewable in Heimdall. The current converters are:

- **sonarqube_mapper** - open-source static code analysis tool
- **fortify_mapper** - commercial static code analysis tool
- **zap_mapper** - OWASP ZAP - open-source dynamic code analysis tool

<<<<<<< HEAD
* __sonarqube_mapper__ - open-source static code analysis tool
* __fortify_mapper__ - commercial static code analysis tool
* __zap_mapper__ - OWASP ZAP - open-source dynamic code analysis tool
* __burpsuite_mapper__ - commercial dynamic analysis tool
=======
# Prerequisites
>>>>>>> a11a5033

Ruby 2.4 or higher (check using "ruby -v")

If installation of Ruby is required, perform these steps:

## Linux Installation of Ruby

### Installation on RHEL-based systems

To install Ruby using RVM (Ruby Version Manager):

`sudo yum install curl gpg gcc gcc-c++ make patch autoconf automake bison libffi-devel libtool patch readline-devel sqlite-devel zlib-devel openssl-devel`

`sudo gpg --keyserver hkp://keys.gnupg.net --recv-keys 409B6B1796C275462A1703113804BB82D39DC0E3 7D2BAF1CF37B13E2069D6956105BD0E739499BDB`

`curl -sSL https://get.rvm.io | bash -s stable`

`source ~/.rvm/scripts/rvm`

Finally, install the latest version of Ruby (stable), currently 2.6.x:

`rvm install 2.6`

`rvm use 2.6 --default`

Verify the installed version number:

`ruby -v`

`ruby 2.6.5p114 (2019-10-01 revision 67812) [x86_64-linux]`

### Installation on Ubuntu-based systems

<https://github.com/rvm/ubuntu_rvm>

# Installation of Heimdall Tools:

`gem install heimdall_tools`

## Command line Usage

On the Command Line, `heimdall_tools help` will print a listing of all the command with a short description.
For detailed help on any command, run `heimdall_tools help [COMMAND]`. Help can also be called with the `-h, --help` flags after any command, like `heimdall_tools fortify_mapper -h`.

## sonarqube_mapper

sonarqube_mapper pulls SonarQube results, for the specified project, from the API and outputs in HDF format Json to be viewed on Heimdall

```
USAGE: heimdall_tools sonarqube_mapper [OPTIONS] -n <project-name> -u <api-url> -o <scan-results.json>

FLAGS:
    -n --name <project-key>         : Project Key of the project in SonarQube
    -u --api_url <api-url>           : url of the SonarQube Server API. Typically ends with /api.
    --auth <credentials>              : username:password or token [optional].
    -o --output <scan-results>       : path to output scan-results json.
    -V --verbose                     : verbose run [optional].

example:

heimdall_tools sonarqube_mapper -n sonar_project_key -u http://sonar:9000/api -o scan_results.json

heimdall_tools sonarqube_mapper -n sonar_project_key -u http://sonar:9000/api --auth admin:admin -o scan_results.json
```

## fortify_mapper

fortify_mapper translates an Fortify results FVDL file into HDF format json to be viewable in Heimdall

```
USAGE: heimdall_tools fortify_mapper [OPTIONS] -f <fortify-fvdl> -o <scan-results.json>

FLAGS:
	-f --fvdl <fortify-fvdl>         : path to Fortify Scan FVDL file.
	-o --output <scan-results>       : path to output scan-results json.
	-V --verbose                     : verbose run [optional].

example: heimdall_tools fortify_mapper -f audit.fvdl -o scan_results.json
```

## zap_mapper

zap_mapper translates OWASP ZAP results Json to HDF format Json be viewed on Heimdall

```
USAGE: heimdall_tools zap_mapper [OPTIONS] -j <zap-json> -n <site-name> -o <scan-results.json>

FLAGS:
    -j --json <zap-json>             : path to OWASP ZAP results JSON file.
    -n --name <site-name>            : URL of the site being evaluated.
    -o --output <scan-results>       : path to output scan-results json.
    -V --verbose                     : verbose run [optional].

example: heimdall_tools zap_mapper -j zap_results.json -n site_name -o scan_results.json
```

<<<<<<< HEAD
## burpsuite_mapper

burpsuite_mapper translates an BurpSuite Pro exported XML results file into HDF format json to be viewable in Heimdall

```
USAGE: heimdall_tools burpsuite_mapper [OPTIONS] -x <burpsuite-xml> -o <scan-results.json>

FLAGS:
    -x --json <zap-json>             : path to BurpSuitePro exported XML results file.
    -o --output <scan-results>       : path to output scan-results json.
    -V --verbose                     : verbose run [optional].

example: heimdall_tools burpsuite_mapper -x burpsuite_results.xml -o scan_results.json
```

## version  
=======
## version
>>>>>>> a11a5033

Prints out the gem version

```
USAGE: heimdall_tools version
```

# Development

## Submitting a PR

### A complete PR should include 7 core elements:

- A signed PR ( aka `git commit -a -s` )
- Code for the new functionality
- Updates to the CLI
- New unit tests for the functionality
- Updates to the docs and examples in `README.md` and `./docs/*`
- (if needed) Example / Template files ( `metadata.yml`,`example.yml`, etc )
  - Scripts / Scaffolding code for the Example / Template files ( `generate_map` is an example )
- Example Output of the new functionality if it produces an artifact

### Overview of our PR process

1. open an issue on the main inspec_tools website noting the issues your PR will address
2. fork the repo
3. checkout your repo
4. cd to the repo
5. git co -b `<your_branch>`
6. bundle install
7. `hack as you will`
8. test via rake
9. ensure unit tests still function and add unit tests for your new feature
10. add new docs to the `README.md` and to `./docs/examples`
11. update the CLI as needed and add in `usage` example
12. (if needed) create and document any example or templates
13. (if needed) create any supporing scripts
14. (opt) gem build inspec_tools.gemspec
15. (opt) gem install inspec_tools
16. (opt) test via the installed gem
17. git commit -a -s `<your_branch>`
18. Open a PRs aginst the MITRE inspec_tools repo

# Publishing a Release

If you are a maintainer, it is very easy to cut a release of this gem:

1. Click on "Releases" and there should be a draft pending.
2. Make sure the Tag version and Release title match!
3. Add any additional notes can be added in the Description box.
4. Click "Publish release".
5. Release notes will be posted and a new gem will be pushed to Rubygems & Github Packages with the version you specified on step 2.

# Testing

This gem was developed using the [CLI Template](https://github.com/tongueroo/cli-template), a generator tool that builds a starter CLI project.

There are a set of unit tests. Run `rake test` to run the tests.

To release a new version, update the version number in `version.rb` according to the [Semantic Versioning Policy](https://semver.org/). Then, run `bundle exec rake release` which will create a git tag for the specified version, push git commits and tags, and push the `.gem` file to [github.com](https://github.com/mitre/heimdall_tools).

# License and Author

### Authors

- Author:: Rony Xavier [rx294](https://github.com/rx294)
- Author:: Dan Mirsky [mirskiy](https://github.com/mirskiy)

### NOTICE

© 2018 The MITRE Corporation.

Approved for Public Release; Distribution Unlimited. Case Number 18-3678.

### NOTICE

MITRE hereby grants express written permission to use, reproduce, distribute, modify, and otherwise leverage this software to the extent permitted by the licensed terms provided in the LICENSE.md file included with this project.

### NOTICE

This software was produced for the U. S. Government under Contract Number HHSM-500-2012-00008I, and is subject to Federal Acquisition Regulation Clause 52.227-14, Rights in Data-General.

No other use other than that granted to the U. S. Government, or to those acting on behalf of the U. S. Government under that Clause is authorized without the express written permission of The MITRE Corporation.

For further information, please contact The MITRE Corporation, Contracts Management Office, 7515 Colshire Drive, McLean, VA 22102-7539, (703) 983-6000.<|MERGE_RESOLUTION|>--- conflicted
+++ resolved
@@ -8,15 +8,7 @@
 - **sonarqube_mapper** - open-source static code analysis tool
 - **fortify_mapper** - commercial static code analysis tool
 - **zap_mapper** - OWASP ZAP - open-source dynamic code analysis tool
-
-<<<<<<< HEAD
-* __sonarqube_mapper__ - open-source static code analysis tool
-* __fortify_mapper__ - commercial static code analysis tool
-* __zap_mapper__ - OWASP ZAP - open-source dynamic code analysis tool
-* __burpsuite_mapper__ - commercial dynamic analysis tool
-=======
-# Prerequisites
->>>>>>> a11a5033
+- **burpsuite_mapper** - commercial dynamic analysis tool
 
 Ruby 2.4 or higher (check using "ruby -v")
 
@@ -113,7 +105,6 @@
 example: heimdall_tools zap_mapper -j zap_results.json -n site_name -o scan_results.json
 ```
 
-<<<<<<< HEAD
 ## burpsuite_mapper
 
 burpsuite_mapper translates an BurpSuite Pro exported XML results file into HDF format json to be viewable in Heimdall
@@ -130,9 +121,6 @@
 ```
 
 ## version  
-=======
-## version
->>>>>>> a11a5033
 
 Prints out the gem version
 
